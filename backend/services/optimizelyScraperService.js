--- conflicted
+++ resolved
@@ -1,8 +1,5 @@
 // services/optimizelyScraperService.js - Enhanced with your working code
-<<<<<<< HEAD
-=======
-
->>>>>>> 37ab0c0e
+
 const chromium = require('@sparticuz/chromium');
 const puppeteer = require('puppeteer-core');
 const ExperimentService = require('./experimentService'); // Comment out if not available
