// Load environment variables from .env file
require("dotenv").config();
const express = require("express");
const puppeteer = require("puppeteer");
const cors = require("cors");
// const path = require("path");
// const fs = require("fs");
const app = express();
// const cron = require("node-cron");
const port = process.env.PORT || 3000;
const ExperimentService = require("./services/experimentService");
const Website = require("./models/Website");
const multer = require('multer');
const XLSX = require('xlsx');
const helmet = require('helmet');
const compression = require('compression');
const rateLimit = require('express-rate-limit');
const datasetRoutes = require('./routes/datasetRoutes');
const optimizelyRoutes = require('./routes/optimizelyRoutes');
const { errorHandler, requestLogger } = require('./middleware/errorHandler');

app.use(cors());

app.use(express.json());
app.use(helmet());
app.use(cors({
  origin: process.env.CORS_ORIGIN || 'http://localhost:5173',
  credentials: true
}));

const storage = multer.memoryStorage(); // Store file in memory
const upload = multer({
  storage: storage,
  limits: {
    fileSize: 30 * 1024 * 1024, // 30MB limit
  },
  fileFilter: (req, file, cb) => {
    // Only allow xlsx files
    if (file.mimetype === 'application/vnd.openxmlformats-officedocument.spreadsheetml.sheet' ||
      file.originalname.endsWith('.xlsx')) {
      cb(null, true);
    } else {
      cb(new Error('Only XLSX files are allowed'), false);
    }
  }
});

// Rate limiting
const limiter = rateLimit({
  windowMs: 15 * 60 * 1000, // 15 minutes
  max: 100, // limit each IP to 100 requests per windowMs
  message: {
    success: false,
    message: 'Too many requests from this IP, please try again later.'
  }
});

app.use('/api/', limiter);
// Body parsing middleware
app.use(compression());
app.use(express.json({ limit: '50mb' }));
app.use(express.urlencoded({ extended: true, limit: '50mb' }));

// Request logging
app.use(requestLogger);

// Routes

// Dataset Routes
app.use('/api/datasets', datasetRoutes);

// Optimizely Routes[batch scrape, etc.]
app.use('/api/optimizely', optimizelyRoutes);

// Health check
app.get('/api/health', (req, res) => {
  res.json({
    success: true,
    message: 'Server is running',
    timestamp: new Date(),
    uptime: process.uptime()
  });
});


app.listen(port, () => {
  console.log(`Server running on http://localhost:${port}`);
});

app.get("/getWebsites", async (req, res) => {
  try {
    console.log("The get websites");
    const allDomains = await ExperimentService.getWebsites();
    return res.status(200).json(allDomains);
  } catch (e) {
    console.log("Error getting all websites");
  }
});

app.get("/getWebsiteChanges/:id", async (req, res) => {
  const id = req.params.id; // This gets 'wsduifneiuvn2'
  console.log("ID from URL:", id);
  const webSiteChanges = await ExperimentService.getWebsiteChanges(id);
  console.log("the website changes->", webSiteChanges);

  return res.status(200).json(webSiteChanges);
});

app.post("/getTestData", async (req, res) => {
  const { url } = req.body;

  if (!url) {
    return res.status(400).json({ error: "URL is required" });
  }

  let browser;
  const startTime = Date.now();

  try {
<<<<<<< HEAD
    const website = await ExperimentService.getOrCreateWebsite(url);
    console.log(`Processing request for: ${website.name} (${url})`);

    // Step 2: Launch browser and get experiments
    browser = await puppeteer.launch({
      headless: true, // Show browser window
      devtools: true, // Open DevTools
      slowMo: 50,
      args: [
        "--no-sandbox",
        "--disable-setuid-sandbox",
        "--disable-dev-shm-usage",
        "--disable-accelerated-2d-canvas",
        "--no-first-run",
        "--no-zygote",
        "--disable-gpu",
      ],
=======
    const browser = await puppeteer.launch({
        headless: true,
        // defaultViewport: null, // No longer needed as we set a specific viewport
        args: [
            '--no-sandbox', // Essential for some environments like Render free tier
            '--disable-setuid-sandbox',
            '--disable-gpu', // Recommended for headless environments
            '--disable-dev-shm-usage', // Recommended for Docker/containerized environments
            '--window-size=800,600' // Set a smaller initial window size
        ]
>>>>>>> e4ab7fbf
    });

    const page = await browser.newPage();
    // Set a smaller page viewport to match your needs
    await page.setViewport({ width: 800, height: 600 });

    // --- OPTIMIZATION START ---
    await page.setRequestInterception(true);
    page.on('request', (req) => {
        if (req.resourceType() === 'image' || req.resourceType() === 'stylesheet' || req.resourceType() === 'font') {
            req.abort();
        } else {
            req.continue();
        }
    });
    // --- OPTIMIZATION END ---

    await page.goto(url, { waitUntil: 'domcontentloaded' });

    // Handle cookie consent buttons if they exist
    const cookieType = await page.evaluate(() => {
        return new Promise((resolve) => {
            let cookieType = 'custom';

            async function acceptCookie(btn, interval) {
                if (interval) {
                    clearInterval(interval);
                }
                btn.click();
                resolve(cookieType);
            }

            const cookieProviderAcceptSelector = [
                {
                    cookieType: 'onetrust',
                    cookieSelector: '#onetrust-accept-btn-handler',
                },
                {
                    cookieType: 'Cookie Bot',
                    cookieSelector: '#CybotCookiebotDialogBodyLevelButtonLevelOptinAllowAll',
                }
            ];

            let attempts = 0;
            const maxAttempts = 50;

            let interval = setInterval(async () => {
                attempts++;

                if (attempts > maxAttempts) {
                    clearInterval(interval);
                    resolve('not_found');
                    return;
                }

                for (const cookie of cookieProviderAcceptSelector) {
                    const element = document.querySelector(cookie.cookieSelector);
                    if (element) {
                        cookieType = cookie.cookieType;
                        await acceptCookie(element, interval);
                        return;
                    }
                }
            }, 100);
        });
    });

    // Get Optimizely experiment details
    const experimentData = await page.evaluate(() => {
        function getOptiExperimentDetails() {
            if (!window.optimizely || typeof window.optimizely.get !== 'function') return null;

            try {
                const data = window.optimizely.get('data');
                if (!data || typeof data.experiments !== 'object') return null;

                const experiments = data.experiments;
                const experimentArray = [];

                Object.entries(experiments).forEach(([id, exp]) => {
                    experimentArray.push({
                        id: id,
                        name: exp.name,
                        status: exp.status,
                        variations: exp.variations,
                        audience_ids: exp.audience_ids,
                        metrics: exp.metrics,
                    });
                });

                return experimentArray;
            } catch (e) {
                console.error('Error fetching Optimizely experiment details:', e);
                return null;
            }
        }

        return {
            experiments: getOptiExperimentDetails(),
        };
    });

    await page.close();
    await browser.close();
    browser = null;

    const duration = Date.now() - startTime;

    // Step 3: Save to database if experiments were found
    let savedData = null;
    if (experimentData.hasOptimizely && experimentData.experiments && experimentData.experiments.length > 0) {
      try {
        savedData = await ExperimentService.saveExperiments(
          url,
          experimentData.experiments
        );

        // Log monitoring activity
        await ExperimentService.logMonitoring(
          url,
          website._id,
          "success",
          duration,
          experimentData.experiments.length,
          null
        );

        console.log(
          `✅ Successfully saved ${experimentData.experiments.length} experiments for ${url}`
        );
      } catch (saveError) {
        console.error("Error saving experiments:", saveError);

        // Log the error
        await ExperimentService.logMonitoring(
          url,
          website._id,
          "error",
          duration,
          experimentData.experiments ? experimentData.experiments.length : 0,
          saveError.message
        );
      }
    } else {
      // Log that no Optimizely was found
      await ExperimentService.logMonitoring(
        url,
        website._id,
        "success",
        duration,
        0,
        experimentData.error || "No Optimizely found"
      );
    }

    // Step 4: Return response
    return res.status(200).json({
      url,
      website: {
        id: website._id,
        name: website.name,
        domain: website.domain,
      },
      optimizely: {
        detected: experimentData.hasOptimizely,
        experiments: experimentData.experiments,
        experimentCount: experimentData.experimentCount || 0,
        activeCount: experimentData.activeCount || 0,
        error: experimentData.error,
        cookieType,
      },
      saved: !!savedData,
      savedId: savedData?._id,
      duration: `${duration}ms`,
    });

  } catch (error) {
    console.error("Error during test data retrieval:", error);

    // Try to log the error if we have a website
    try {
      if (typeof website !== 'undefined' && website._id) {
        await ExperimentService.logMonitoring(
          url,
          website._id,
          'error',
          Date.now() - startTime,
          0,
          error.message
        );
      }
    } catch (logError) {
      console.error("Error logging monitoring failure:", logError);
    }

    return res.status(500).json({
      error: "Internal server error",
      message: error.message,
      url,
    });
  } finally {
    // Always close browser if it's still open
    if (browser) {
      try {
        // await browser.close();
      } catch (closeError) {
        console.error("Error closing browser:", closeError);
      }
    }
  }
});

app.get("/getExperiments/:id", async (req, res) => {

  const id = req.params.id; // This gets 'wsduifneiuvn2'
  console.log("ID from URL:", id);
  const websiteExperiments = await ExperimentService.getExperiments(id);

  return res.status(200).json(websiteExperiments);

})

// Error handling
app.use(errorHandler);

// 404 handler
app.use('*', (req, res) => {
  res.status(404).json({
    success: false,
    message: 'Route not found'
  });
});<|MERGE_RESOLUTION|>--- conflicted
+++ resolved
@@ -117,25 +117,6 @@
   const startTime = Date.now();
 
   try {
-<<<<<<< HEAD
-    const website = await ExperimentService.getOrCreateWebsite(url);
-    console.log(`Processing request for: ${website.name} (${url})`);
-
-    // Step 2: Launch browser and get experiments
-    browser = await puppeteer.launch({
-      headless: true, // Show browser window
-      devtools: true, // Open DevTools
-      slowMo: 50,
-      args: [
-        "--no-sandbox",
-        "--disable-setuid-sandbox",
-        "--disable-dev-shm-usage",
-        "--disable-accelerated-2d-canvas",
-        "--no-first-run",
-        "--no-zygote",
-        "--disable-gpu",
-      ],
-=======
     const browser = await puppeteer.launch({
         headless: true,
         // defaultViewport: null, // No longer needed as we set a specific viewport
@@ -146,7 +127,6 @@
             '--disable-dev-shm-usage', // Recommended for Docker/containerized environments
             '--window-size=800,600' // Set a smaller initial window size
         ]
->>>>>>> e4ab7fbf
     });
 
     const page = await browser.newPage();
